--- conflicted
+++ resolved
@@ -24,9 +24,5 @@
 pub mod sync;
 pub mod task;
 pub mod time;
-<<<<<<< HEAD
 pub mod uart;
-mod unrecoverable;
-=======
->>>>>>> 145d0a13
 pub mod unwind;